--- conflicted
+++ resolved
@@ -60,18 +60,6 @@
         LongArray offsets = this.offsets;
         ByteArray adjacency = this.adjacency;
 
-<<<<<<< HEAD
-        long s = -1L;
-        while (s < nodeIdB && lead.hasNextVLong()) {
-            s = lead.nextVLong();
-        }
-        long t = follow.hasNextVLong() ? follow.nextVLong() : -1L;
-        int start = resultOffset;
-
-        while (lead.hasNextVLong() && follow.hasNextVLong()) {
-            while (t < s && follow.hasNextVLong()) {
-                t = follow.nextVLong();
-=======
         ByteArray.DeltaCursor mainCursor = cursor(nodeIdA, cache, offsets, adjacency);
         long nodeIdB = mainCursor.skipUntil(nodeIdA);
         if (nodeIdB <= nodeIdA) {
@@ -108,16 +96,11 @@
                         consumer.accept(nodeIdA, nodeIdB, s);
                     }
                 }
->>>>>>> 88362430
             }
 
             if (hasNext = mainCursor.hasNextVLong()) {
                 nodeIdB = mainCursor.nextVLong();
             }
-<<<<<<< HEAD
-            s = lead.nextVLong();
-=======
->>>>>>> 88362430
         }
     }
 
