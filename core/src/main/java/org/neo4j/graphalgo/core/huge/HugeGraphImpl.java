/**
 * Copyright (c) 2017 "Neo4j, Inc." <http://neo4j.com>
 *
 * This file is part of Neo4j Graph Algorithms <http://github.com/neo4j-contrib/neo4j-graph-algorithms>.
 *
 * Neo4j Graph Algorithms is free software: you can redistribute it and/or modify
 * it under the terms of the GNU General Public License as published by
 * the Free Software Foundation, either version 3 of the License, or
 * (at your option) any later version.
 *
 * This program is distributed in the hope that it will be useful,
 * but WITHOUT ANY WARRANTY; without even the implied warranty of
 * MERCHANTABILITY or FITNESS FOR A PARTICULAR PURPOSE.  See the
 * GNU General Public License for more details.
 *
 * You should have received a copy of the GNU General Public License
 * along with this program.  If not, see <http://www.gnu.org/licenses/>.
 */
package org.neo4j.graphalgo.core.huge;

import org.neo4j.collection.primitive.PrimitiveLongIterable;
import org.neo4j.collection.primitive.PrimitiveLongIterator;
import org.neo4j.graphalgo.api.HugeGraph;
import org.neo4j.graphalgo.api.HugeRelationshipConsumer;
import org.neo4j.graphalgo.api.RelationshipIntersect;
import org.neo4j.graphalgo.api.HugeWeightMapping;
import org.neo4j.graphalgo.api.RelationshipConsumer;
import org.neo4j.graphalgo.api.WeightedRelationshipConsumer;
import org.neo4j.graphalgo.core.utils.RawValues;
import org.neo4j.graphalgo.core.utils.paged.AllocationTracker;
<<<<<<< HEAD
=======
import org.neo4j.graphalgo.core.utils.paged.HugeLongArray;
>>>>>>> 17388df7
import org.neo4j.graphdb.Direction;
import org.neo4j.internal.kernel.api.CursorFactory;
import org.neo4j.internal.kernel.api.NodeCursor;

import java.util.Collection;
import java.util.function.LongPredicate;

/**
 * Huge Graph contains two array like data structures.
 * <p>
 * The adjacency data is stored in a ByteArray, which is a byte[] addressable by
 * longs indices and capable of storing about 2^46 (~ 70k bn) bytes – or 64 TiB.
 * The bytes are stored in byte[] pages of 32 KiB size.
 * <p>
 * The data is in the format:
 * <blockquote>
 * <code>degree</code> ~ <code>targetId</code><sub><code>1</code></sub> ~ <code>targetId</code><sub><code>2</code></sub> ~ <code>targetId</code><sub><code>n</code></sub>
 * </blockquote>
 * The {@code degree} is stored as a fill-sized 4 byte long {@code int}
 * (the neo kernel api returns an int for {@link org.neo4j.internal.kernel.api.helpers.Nodes#countAll(NodeCursor, CursorFactory)}).
 * Every target ID is first sorted, then delta encoded, and finally written as variable-length vlongs.
 * The delta encoding does not write the actual value but only the difference to the previous value, which plays very nice with the vlong encoding.
 * <p>
 * The seconds data structure is a LongArray, which is a long[] addressable by longs
 * and capable of storing about 2^43 (~9k bn) longs – or 64 TiB worth of 64 bit longs.
 * The data is the offset address into the aforementioned adjacency array, the index is the respective source node id.
 * <p>
 * To traverse all nodes, first access to offset from the LongArray, then read
 * 4 bytes into the {@code degree} from the ByteArray, starting from the offset, then read
 * {@code degree} vlongs as targetId.
 * <p>
 * <p>
 * The graph encoding (sans delta+vlong) is similar to that of the
 * {@link org.neo4j.graphalgo.core.lightweight.LightGraph} but stores degree
 * explicitly into the target adjacency array where the LightGraph would subtract
 * offsets of two consecutive nodes. While that doesn't use up memory to store the
 * degree, it makes it practically impossible to build the array out-of-order,
 * which is necessary for loading the graph in parallel.
 * <p>
 * Reading the degree from the offset position not only does not require the offset array
 * to be sorted but also allows the adjacency array to be sparse. This fact is
 * used during the import – each thread pre-allocates a local chunk of some pages (512 KiB)
 * and gives access to this data during import. Synchronization between threads only
 * has to happen when a new chunk has to be pre-allocated. This is similar to
 * what most garbage collectors do with TLAB allocations.
 *
 * @see <a href="https://developers.google.com/protocol-buffers/docs/encoding#varints">more abount vlong</a>
 * @see <a href="https://shipilev.net/jvm-anatomy-park/4-tlab-allocation/">more abount TLAB allocation</a>
 */
public class HugeGraphImpl implements HugeGraph {

    private final HugeIdMap idMapping;
    private final AllocationTracker tracker;

    private HugeWeightMapping weights;
    private HugeAdjacencyList inAdjacency;
    private HugeAdjacencyList outAdjacency;
<<<<<<< HEAD
    private HugeAdjacencyOffsets inOffsets;
    private HugeAdjacencyOffsets outOffsets;
=======
    private HugeLongArray inOffsets;
    private HugeLongArray outOffsets;
>>>>>>> 17388df7
    private HugeAdjacencyList.Cursor empty;
    private HugeAdjacencyList.Cursor inCache;
    private HugeAdjacencyList.Cursor outCache;
    private boolean canRelease = true;

    public HugeGraphImpl(
            final AllocationTracker tracker,
            final HugeIdMap idMapping,
            final HugeWeightMapping weights,
            final HugeAdjacencyList inAdjacency,
            final HugeAdjacencyList outAdjacency,
<<<<<<< HEAD
            final HugeAdjacencyOffsets inOffsets,
            final HugeAdjacencyOffsets outOffsets) {
=======
            final HugeLongArray inOffsets,
            final HugeLongArray outOffsets) {
>>>>>>> 17388df7
        this.idMapping = idMapping;
        this.tracker = tracker;
        this.weights = weights;
        this.inAdjacency = inAdjacency;
        this.outAdjacency = outAdjacency;
        this.inOffsets = inOffsets;
        this.outOffsets = outOffsets;
        inCache = newCursor(this.inAdjacency);
        outCache = newCursor(this.outAdjacency);
        empty = inCache == null ? newCursor(this.outAdjacency) : newCursor(this.inAdjacency);
    }

    @Override
    public long nodeCount() {
        return idMapping.nodeCount();
    }

    @Override
    public Collection<PrimitiveLongIterable> hugeBatchIterables(final int batchSize) {
        return idMapping.hugeBatchIterables(batchSize);
    }

    @Override
    public void forEachNode(LongPredicate consumer) {
        idMapping.forEachNode(consumer);
    }

    @Override
    public PrimitiveLongIterator hugeNodeIterator() {
        return idMapping.hugeNodeIterator();
    }

    @Override
    public double weightOf(final long sourceNodeId, final long targetNodeId) {
        return weights.weight(sourceNodeId, targetNodeId);
    }

    @Override
    public void forEachRelationship(long nodeId, Direction direction, HugeRelationshipConsumer consumer) {
        runForEach(nodeId, direction, consumer, /* reuseCursor */ true);
    }

    @Override
    public void forEachRelationship(int nodeId, Direction direction, RelationshipConsumer consumer) {
        switch (direction) {
            case INCOMING:
                forEachIncoming(nodeId, consumer);
                return;

            case OUTGOING:
                forEachOutgoing(nodeId, consumer);
                return;

            default:
                forEachOutgoing(nodeId, consumer);
                forEachIncoming(nodeId, consumer);
        }
    }

    @Override
    public void forEachRelationship(int nodeId, Direction direction, WeightedRelationshipConsumer consumer) {
        switch (direction) {
            case INCOMING:
                forEachIncoming(nodeId, consumer);
                return;

            case OUTGOING:
                forEachOutgoing(nodeId, consumer);
                return;

            default:
                forEachOutgoing(nodeId, consumer);
                forEachIncoming(nodeId, consumer);
        }
    }

    @Override
    public int degree(
            final long node,
            final Direction direction) {
        switch (direction) {
            case INCOMING:
                return degree(node, inOffsets, inAdjacency);

            case OUTGOING:
                return degree(node, outOffsets, outAdjacency);

            case BOTH:
                return degree(node, inOffsets, inAdjacency) + degree(
                        node,
                        outOffsets,
                        outAdjacency);

            default:
                throw new IllegalArgumentException(direction + "");
        }
    }

    @Override
    public long toHugeMappedNodeId(long nodeId) {
        return idMapping.toHugeMappedNodeId(nodeId);
    }

    @Override
    public long toOriginalNodeId(long nodeId) {
        return idMapping.toOriginalNodeId(nodeId);
    }

    @Override
    public boolean contains(final long nodeId) {
        return idMapping.contains(nodeId);
    }

    @Override
    public void forEachIncoming(long node, final HugeRelationshipConsumer consumer) {
        runForEach(node, Direction.INCOMING, consumer, /* reuseCursor */ true);
    }

    @Override
    public void forEachIncoming(int nodeId, RelationshipConsumer consumer) {
        runForEach(
                Integer.toUnsignedLong(nodeId),
                Direction.INCOMING,
                toHugeInConsumer(consumer),
                /* reuseCursor */ false
        );
    }

    public void forEachIncoming(int nodeId, WeightedRelationshipConsumer consumer) {
        runForEach(
                Integer.toUnsignedLong(nodeId),
                Direction.INCOMING,
                toHugeInConsumer(consumer),
                /* reuseCursor */ false
        );
    }

    @Override
    public void forEachOutgoing(long node, final HugeRelationshipConsumer consumer) {
        runForEach(node, Direction.OUTGOING, consumer, /* reuseCursor */ true);
    }

    @Override
    public void forEachOutgoing(int nodeId, RelationshipConsumer consumer) {
        runForEach(
                Integer.toUnsignedLong(nodeId),
                Direction.OUTGOING,
                toHugeOutConsumer(consumer),
                /* reuseCursor */ false
        );
    }

    public void forEachOutgoing(int nodeId, WeightedRelationshipConsumer consumer) {
        runForEach(
                Integer.toUnsignedLong(nodeId),
                Direction.OUTGOING,
                toHugeOutConsumer(consumer),
                /* reuseCursor */ false
        );
    }

    @Override
    public HugeGraph concurrentCopy() {
        return new HugeGraphImpl(
                tracker,
                idMapping,
                weights,
                inAdjacency,
                outAdjacency,
                inOffsets,
                outOffsets
        );
    }

    @Override
    public RelationshipIntersect intersection() {
        return new HugeGraphIntersectImpl(outAdjacency, outOffsets);
    }

    /**
     * O(n) !
     */
    @Override
    public boolean exists(int sourceNodeId, int targetNodeId, Direction direction) {
        return exists(
                Integer.toUnsignedLong(sourceNodeId),
                Integer.toUnsignedLong(targetNodeId),
                direction,
                // Graph interface should be thread-safe
                false
        );
    }

    /**
     * O(n) !
     */
    @Override
    public boolean exists(long sourceNodeId, long targetNodeId, Direction direction) {
        return exists(
                sourceNodeId,
                targetNodeId,
                direction,
                // HugeGraph interface make no promises about thread-safety (that's what concurrentCopy is for)
                true
        );
    }

    private boolean exists(long sourceNodeId, long targetNodeId, Direction direction, boolean reuseCursor) {
        ExistsConsumer consumer = new ExistsConsumer(targetNodeId);
        runForEach(sourceNodeId, direction, consumer, reuseCursor);
        return consumer.found;
    }

    @Override
    public int getTarget(int nodeId, int index, Direction direction) {
        return Math.toIntExact(getTarget(
                Integer.toUnsignedLong(nodeId),
                Integer.toUnsignedLong(index),
                direction,
                // Graph interface should be thread-safe
                false
        ));
    }

    /*
     * O(n) !
     */
    @Override
    public long getTarget(long sourceNodeId, long index, Direction direction) {
        return getTarget(
                sourceNodeId,
                index,
                direction,
                // HugeGraph interface make no promises about thread-safety (that's what concurrentCopy is for)
                true
        );
    }

    private long getTarget(long sourceNodeId, long index, Direction direction, boolean reuseCursor) {
        GetTargetConsumer consumer = new GetTargetConsumer(index);
        runForEach(sourceNodeId, direction, consumer, reuseCursor);
        return consumer.target;
    }

    private void runForEach(
            long sourceNodeId,
            Direction direction,
            HugeRelationshipConsumer consumer,
            boolean reuseCursor) {
        if (direction == Direction.BOTH) {
            runForEach(sourceNodeId, Direction.OUTGOING, consumer, reuseCursor);
            runForEach(sourceNodeId, Direction.INCOMING, consumer, reuseCursor);
            return;
        }
        HugeAdjacencyList.Cursor cursor = forEachCursor(sourceNodeId, direction, reuseCursor);
        consumeNodes(sourceNodeId, cursor, consumer);
    }

    private HugeAdjacencyList.Cursor forEachCursor(
            long sourceNodeId,
            Direction direction,
            boolean reuseCursor) {
        if (direction == Direction.OUTGOING) {
            return cursor(
                    sourceNodeId,
                    reuseCursor ? outCache : outAdjacency.newCursor(),
                    outOffsets,
                    outAdjacency);
        } else {
            return cursor(
                    sourceNodeId,
                    reuseCursor ? inCache : inAdjacency.newCursor(),
                    inOffsets,
                    inAdjacency);
        }
    }

    @Override
    public void canRelease(boolean canRelease) {
        this.canRelease = canRelease;
    }

    @Override
    public void release() {
        if (!canRelease) return;
        if (inAdjacency != null) {
            tracker.remove(inAdjacency.release());
            tracker.remove(inOffsets.release());
            inAdjacency = null;
            inOffsets = null;
        }
        if (outAdjacency != null) {
            tracker.remove(outAdjacency.release());
            tracker.remove(outOffsets.release());
            outAdjacency = null;
            outOffsets = null;
        }
        if (weights != null) {
            tracker.remove(weights.release());
        }
        empty = null;
        inCache = null;
        outCache = null;
        weights = null;
    }

    private HugeAdjacencyList.Cursor newCursor(final HugeAdjacencyList adjacency) {
        return adjacency != null ? adjacency.newCursor() : null;
    }

<<<<<<< HEAD
    private int degree(long node, HugeAdjacencyOffsets offsets, HugeAdjacencyList array) {
=======
    private int degree(long node, HugeLongArray offsets, HugeAdjacencyList array) {
>>>>>>> 17388df7
        long offset = offsets.get(node);
        if (offset == 0L) {
            return 0;
        }
        return array.getDegree(offset);
    }

    private HugeAdjacencyList.Cursor cursor(
            long node,
            HugeAdjacencyList.Cursor reuse,
<<<<<<< HEAD
            HugeAdjacencyOffsets offsets,
=======
            HugeLongArray offsets,
>>>>>>> 17388df7
            HugeAdjacencyList array) {
        final long offset = offsets.get(node);
        if (offset == 0L) {
            return empty;
        }
        return array.deltaCursor(reuse, offset);
    }

    private void consumeNodes(
            long startNode,
            HugeAdjacencyList.Cursor cursor,
            HugeRelationshipConsumer consumer) {
        //noinspection StatementWithEmptyBody
        while (cursor.hasNextVLong() && consumer.accept(startNode, cursor.nextVLong())) ;
    }

    private HugeRelationshipConsumer toHugeOutConsumer(RelationshipConsumer consumer) {
        return (s, t) -> consumer.accept(
                (int) s,
                (int) t,
                RawValues.combineIntInt((int) s, (int) t));
    }

    private HugeRelationshipConsumer toHugeInConsumer(RelationshipConsumer consumer) {
        return (s, t) -> consumer.accept(
                (int) s,
                (int) t,
                RawValues.combineIntInt((int) t, (int) s));
    }

    private HugeRelationshipConsumer toHugeOutConsumer(WeightedRelationshipConsumer consumer) {
        return (s, t) -> {
            double weight = weightOf(s, t);
            return consumer.accept(
                    (int) s,
                    (int) t,
                    RawValues.combineIntInt((int) s, (int) t),
                    weight);
        };
    }

    private HugeRelationshipConsumer toHugeInConsumer(WeightedRelationshipConsumer consumer) {
        return (s, t) -> {
            double weight = weightOf(t, s);
            return consumer.accept(
                    (int) s,
                    (int) t,
                    RawValues.combineIntInt((int) t, (int) s),
                    weight);
        };
    }

    private static class GetTargetConsumer implements HugeRelationshipConsumer {
        private long count;
        private long target = -1;

        public GetTargetConsumer(long count) {
            this.count = count;
        }

        @Override
        public boolean accept(long s, long t) {
            if (count-- == 0) {
                target = t;
                return false;
            }
            return true;
        }
    }

    private static class ExistsConsumer implements HugeRelationshipConsumer {
        private final long targetNodeId;
        private boolean found = false;

        public ExistsConsumer(long targetNodeId) {
            this.targetNodeId = targetNodeId;
        }

        @Override
        public boolean accept(long s, long t) {
            if (t == targetNodeId) {
                found = true;
                return false;
            }
            return true;
        }
    }
}<|MERGE_RESOLUTION|>--- conflicted
+++ resolved
@@ -28,10 +28,6 @@
 import org.neo4j.graphalgo.api.WeightedRelationshipConsumer;
 import org.neo4j.graphalgo.core.utils.RawValues;
 import org.neo4j.graphalgo.core.utils.paged.AllocationTracker;
-<<<<<<< HEAD
-=======
-import org.neo4j.graphalgo.core.utils.paged.HugeLongArray;
->>>>>>> 17388df7
 import org.neo4j.graphdb.Direction;
 import org.neo4j.internal.kernel.api.CursorFactory;
 import org.neo4j.internal.kernel.api.NodeCursor;
@@ -89,13 +85,8 @@
     private HugeWeightMapping weights;
     private HugeAdjacencyList inAdjacency;
     private HugeAdjacencyList outAdjacency;
-<<<<<<< HEAD
     private HugeAdjacencyOffsets inOffsets;
     private HugeAdjacencyOffsets outOffsets;
-=======
-    private HugeLongArray inOffsets;
-    private HugeLongArray outOffsets;
->>>>>>> 17388df7
     private HugeAdjacencyList.Cursor empty;
     private HugeAdjacencyList.Cursor inCache;
     private HugeAdjacencyList.Cursor outCache;
@@ -107,13 +98,8 @@
             final HugeWeightMapping weights,
             final HugeAdjacencyList inAdjacency,
             final HugeAdjacencyList outAdjacency,
-<<<<<<< HEAD
             final HugeAdjacencyOffsets inOffsets,
             final HugeAdjacencyOffsets outOffsets) {
-=======
-            final HugeLongArray inOffsets,
-            final HugeLongArray outOffsets) {
->>>>>>> 17388df7
         this.idMapping = idMapping;
         this.tracker = tracker;
         this.weights = weights;
@@ -424,11 +410,7 @@
         return adjacency != null ? adjacency.newCursor() : null;
     }
 
-<<<<<<< HEAD
     private int degree(long node, HugeAdjacencyOffsets offsets, HugeAdjacencyList array) {
-=======
-    private int degree(long node, HugeLongArray offsets, HugeAdjacencyList array) {
->>>>>>> 17388df7
         long offset = offsets.get(node);
         if (offset == 0L) {
             return 0;
@@ -439,11 +421,7 @@
     private HugeAdjacencyList.Cursor cursor(
             long node,
             HugeAdjacencyList.Cursor reuse,
-<<<<<<< HEAD
             HugeAdjacencyOffsets offsets,
-=======
-            HugeLongArray offsets,
->>>>>>> 17388df7
             HugeAdjacencyList array) {
         final long offset = offsets.get(node);
         if (offset == 0L) {
