/**
 * Copyright (c) 2017 "Neo4j, Inc." <http://neo4j.com>
 *
 * This file is part of Neo4j Graph Algorithms <http://github.com/neo4j-contrib/neo4j-graph-algorithms>.
 *
 * Neo4j Graph Algorithms is free software: you can redistribute it and/or modify
 * it under the terms of the GNU General Public License as published by
 * the Free Software Foundation, either version 3 of the License, or
 * (at your option) any later version.
 *
 * This program is distributed in the hope that it will be useful,
 * but WITHOUT ANY WARRANTY; without even the implied warranty of
 * MERCHANTABILITY or FITNESS FOR A PARTICULAR PURPOSE.  See the
 * GNU General Public License for more details.
 *
 * You should have received a copy of the GNU General Public License
 * along with this program.  If not, see <http://www.gnu.org/licenses/>.
 */
package org.neo4j.graphalgo.core.huge;

import org.neo4j.collection.primitive.PrimitiveLongIterable;
import org.neo4j.collection.primitive.PrimitiveLongIterator;
import org.neo4j.graphalgo.api.HugeGraph;
import org.neo4j.graphalgo.api.HugeRelationshipConsumer;
import org.neo4j.graphalgo.api.HugeRelationshipIntersect;
import org.neo4j.graphalgo.api.HugeWeightMapping;
import org.neo4j.graphalgo.api.RelationshipConsumer;
import org.neo4j.graphalgo.api.WeightedRelationshipConsumer;
import org.neo4j.graphalgo.core.utils.RawValues;
import org.neo4j.graphalgo.core.utils.paged.AllocationTracker;
import org.neo4j.graphalgo.core.utils.paged.HugeLongArray;
import org.neo4j.graphdb.Direction;
import org.neo4j.internal.kernel.api.CursorFactory;
import org.neo4j.internal.kernel.api.NodeCursor;

import java.util.Collection;
import java.util.function.LongPredicate;

/**
 * Huge Graph contains two array like data structures.
 * <p>
 * The adjacency data is stored in a ByteArray, which is a byte[] addressable by
 * longs indices and capable of storing about 2^46 (~ 70k bn) bytes – or 64 TiB.
 * The bytes are stored in byte[] pages of 32 KiB size.
 * <p>
 * The data is in the format:
 * <blockquote>
 * <code>degree</code> ~ <code>targetId</code><sub><code>1</code></sub> ~ <code>targetId</code><sub><code>2</code></sub> ~ <code>targetId</code><sub><code>n</code></sub>
 * </blockquote>
 * The {@code degree} is stored as a fill-sized 4 byte long {@code int}
 * (the neo kernel api returns an int for {@link org.neo4j.internal.kernel.api.helpers.Nodes#countAll(NodeCursor, CursorFactory)}).
 * Every target ID is first sorted, then delta encoded, and finally written as variable-length vlongs.
 * The delta encoding does not write the actual value but only the difference to the previous value, which plays very nice with the vlong encoding.
 * <p>
 * The seconds data structure is a LongArray, which is a long[] addressable by longs
 * and capable of storing about 2^43 (~9k bn) longs – or 64 TiB worth of 64 bit longs.
 * The data is the offset address into the aforementioned adjacency array, the index is the respective source node id.
 * <p>
 * To traverse all nodes, first access to offset from the LongArray, then read
 * 4 bytes into the {@code degree} from the ByteArray, starting from the offset, then read
 * {@code degree} vlongs as targetId.
 * <p>
 * <p>
 * The graph encoding (sans delta+vlong) is similar to that of the
 * {@link org.neo4j.graphalgo.core.lightweight.LightGraph} but stores degree
 * explicitly into the target adjacency array where the LightGraph would subtract
 * offsets of two consecutive nodes. While that doesn't use up memory to store the
 * degree, it makes it practically impossible to build the array out-of-order,
 * which is necessary for loading the graph in parallel.
 * <p>
 * Reading the degree from the offset position not only does not require the offset array
 * to be sorted but also allows the adjacency array to be sparse. This fact is
 * used during the import – each thread pre-allocates a local chunk of some pages (512 KiB)
 * and gives access to this data during import. Synchronization between threads only
 * has to happen when a new chunk has to be pre-allocated. This is similar to
 * what most garbage collectors do with TLAB allocations.
 *
 * @see <a href="https://developers.google.com/protocol-buffers/docs/encoding#varints">more abount vlong</a>
 * @see <a href="https://shipilev.net/jvm-anatomy-park/4-tlab-allocation/">more abount TLAB allocation</a>
 */
public class HugeGraphImpl implements HugeGraph {

    private final HugeIdMap idMapping;
    private final AllocationTracker tracker;

    private HugeWeightMapping weights;
    private HugeAdjacencyList inAdjacency;
    private HugeAdjacencyList outAdjacency;
    private HugeLongArray inOffsets;
    private HugeLongArray outOffsets;
    private HugeAdjacencyList.Cursor empty;
    private HugeAdjacencyList.Cursor inCache;
    private HugeAdjacencyList.Cursor outCache;
    private boolean canRelease = true;

    HugeGraphImpl(
            final AllocationTracker tracker,
            final HugeIdMap idMapping,
            final HugeWeightMapping weights,
            final HugeAdjacencyList inAdjacency,
            final HugeAdjacencyList outAdjacency,
            final HugeLongArray inOffsets,
            final HugeLongArray outOffsets) {
        this.idMapping = idMapping;
        this.tracker = tracker;
        this.weights = weights;
        this.inAdjacency = inAdjacency;
        this.outAdjacency = outAdjacency;
        this.inOffsets = inOffsets;
        this.outOffsets = outOffsets;
        inCache = newCursor(this.inAdjacency);
        outCache = newCursor(this.outAdjacency);
        empty = inCache == null ? newCursor(this.outAdjacency) : newCursor(this.inAdjacency);
    }

    @Override
    public long nodeCount() {
        return idMapping.nodeCount();
    }

    @Override
    public Collection<PrimitiveLongIterable> hugeBatchIterables(final int batchSize) {
        return idMapping.hugeBatchIterables(batchSize);
    }

    @Override
    public void forEachNode(LongPredicate consumer) {
        idMapping.forEachNode(consumer);
    }

    @Override
    public PrimitiveLongIterator hugeNodeIterator() {
        return idMapping.hugeNodeIterator();
    }

    @Override
    public double weightOf(final long sourceNodeId, final long targetNodeId) {
        return weights.weight(sourceNodeId, targetNodeId);
    }

    @Override
    public void forEachRelationship(long nodeId, Direction direction, HugeRelationshipConsumer consumer) {
        runForEach(nodeId, direction, consumer, /* reuseCursor */ true);
    }

    @Override
    public void forEachRelationship(int nodeId, Direction direction, RelationshipConsumer consumer) {
        switch (direction) {
            case INCOMING:
                forEachIncoming(nodeId, consumer);
                return;

            case OUTGOING:
                forEachOutgoing(nodeId, consumer);
                return;

            default:
                forEachOutgoing(nodeId, consumer);
                forEachIncoming(nodeId, consumer);
        }
    }

    @Override
    public void forEachRelationship(int nodeId, Direction direction, WeightedRelationshipConsumer consumer) {
        switch (direction) {
            case INCOMING:
                forEachIncoming(nodeId, consumer);
                return;

            case OUTGOING:
                forEachOutgoing(nodeId, consumer);
                return;

            default:
                forEachOutgoing(nodeId, consumer);
                forEachIncoming(nodeId, consumer);
        }
    }

    @Override
    public int degree(
            final long node,
            final Direction direction) {
        switch (direction) {
            case INCOMING:
                return degree(node, inOffsets, inAdjacency);

            case OUTGOING:
                return degree(node, outOffsets, outAdjacency);

            case BOTH:
                return degree(node, inOffsets, inAdjacency) + degree(
                        node,
                        outOffsets,
                        outAdjacency);

            default:
                throw new IllegalArgumentException(direction + "");
        }
    }

    @Override
    public long toHugeMappedNodeId(long nodeId) {
        return idMapping.toHugeMappedNodeId(nodeId);
    }

    @Override
    public long toOriginalNodeId(long nodeId) {
        return idMapping.toOriginalNodeId(nodeId);
    }

    @Override
    public boolean contains(final long nodeId) {
        return idMapping.contains(nodeId);
    }

    @Override
    public void forEachIncoming(long node, final HugeRelationshipConsumer consumer) {
        runForEach(node, Direction.INCOMING, consumer, /* reuseCursor */ true);
    }

    @Override
    public void forEachIncoming(int nodeId, RelationshipConsumer consumer) {
        runForEach(
                Integer.toUnsignedLong(nodeId),
                Direction.INCOMING,
                toHugeInConsumer(consumer),
                /* reuseCursor */ false
        );
    }

    public void forEachIncoming(int nodeId, WeightedRelationshipConsumer consumer) {
<<<<<<< HEAD
        forEachIncoming((long) nodeId, inAdjacency.newCursor(), toHugeInConsumer(consumer));
    }

    private void forEachIncoming(
            long node,
            HugeAdjacencyList.Cursor newCursor,
            final HugeRelationshipConsumer consumer) {
        HugeAdjacencyList.Cursor cursor = cursor(node, newCursor, inOffsets, inAdjacency);
        consumeNodes(node, cursor, consumer);
=======
        runForEach(
                Integer.toUnsignedLong(nodeId),
                Direction.INCOMING,
                toHugeInConsumer(consumer),
                /* reuseCursor */ false
        );
>>>>>>> 085f0185
    }

    @Override
    public void forEachOutgoing(long node, final HugeRelationshipConsumer consumer) {
        runForEach(node, Direction.OUTGOING, consumer, /* reuseCursor */ true);
    }

    @Override
    public void forEachOutgoing(int nodeId, RelationshipConsumer consumer) {
        runForEach(
                Integer.toUnsignedLong(nodeId),
                Direction.OUTGOING,
                toHugeOutConsumer(consumer),
                /* reuseCursor */ false
        );
    }

    public void forEachOutgoing(int nodeId, WeightedRelationshipConsumer consumer) {
<<<<<<< HEAD
        forEachOutgoing((long) nodeId, outAdjacency.newCursor(), toHugeOutConsumer(consumer));
    }

    private void forEachOutgoing(
            long node,
            HugeAdjacencyList.Cursor newCursor,
            final HugeRelationshipConsumer consumer) {
        HugeAdjacencyList.Cursor cursor = cursor(node, newCursor, outOffsets, outAdjacency);
        consumeNodes(node, cursor, consumer);
=======
        runForEach(
                Integer.toUnsignedLong(nodeId),
                Direction.OUTGOING,
                toHugeOutConsumer(consumer),
                /* reuseCursor */ false
        );
>>>>>>> 085f0185
    }

    @Override
    public HugeGraph concurrentCopy() {
        return new HugeGraphImpl(
                tracker,
                idMapping,
                weights,
                inAdjacency,
                outAdjacency,
                inOffsets,
                outOffsets
        );
    }

    @Override
    public HugeRelationshipIntersect intersectionCopy() {
        return new HugeGraphIntersectImpl(outAdjacency, outOffsets);
    }

    /**
     * O(n) !
     */
    @Override
    public boolean exists(int sourceNodeId, int targetNodeId, Direction direction) {
        return exists(
                Integer.toUnsignedLong(sourceNodeId),
                Integer.toUnsignedLong(targetNodeId),
                direction,
                // Graph interface should be thread-safe
                false
        );
    }

    /**
     * O(n) !
     */
    @Override
    public boolean exists(long sourceNodeId, long targetNodeId, Direction direction) {
        return exists(
                sourceNodeId,
                targetNodeId,
                direction,
                // HugeGraph interface make no promises about thread-safety (that's what concurrentCopy is for)
                true
        );
    }

    private boolean exists(long sourceNodeId, long targetNodeId, Direction direction, boolean reuseCursor) {
        ExistsConsumer consumer = new ExistsConsumer(targetNodeId);
<<<<<<< HEAD
        switch (direction) {
            case OUTGOING:
                forEachOutgoing(sourceNodeId, consumer);
                break;
            case INCOMING:
                forEachIncoming(sourceNodeId, consumer);
                break;
            default:
                forEachRelationship(sourceNodeId, Direction.BOTH, consumer);
                break;
        }
=======
        runForEach(sourceNodeId, direction, consumer, reuseCursor);
>>>>>>> 085f0185
        return consumer.found;
    }

    @Override
    public int getTarget(int nodeId, int index, Direction direction) {
        return Math.toIntExact(getTarget(
                Integer.toUnsignedLong(nodeId),
                Integer.toUnsignedLong(index),
                direction,
                // Graph interface should be thread-safe
                false
        ));
    }

    /*
     * O(n) !
     */
    @Override
    public long getTarget(long sourceNodeId, long index, Direction direction) {
        return getTarget(
                sourceNodeId,
                index,
                direction,
                // HugeGraph interface make no promises about thread-safety (that's what concurrentCopy is for)
                true
        );
    }

    private long getTarget(long sourceNodeId, long index, Direction direction, boolean reuseCursor) {
        GetTargetConsumer consumer = new GetTargetConsumer(index);
        runForEach(sourceNodeId, direction, consumer, reuseCursor);
        return consumer.target;
    }

<<<<<<< HEAD
    /**
     * O(n) !
     */
    @Override
    public boolean exists(int sourceNodeId, int targetNodeId, Direction direction) {
        return exists(Integer.toUnsignedLong(sourceNodeId), Integer.toUnsignedLong(targetNodeId), direction);
=======
    private void runForEach(
            long sourceNodeId, Direction direction,
            HugeRelationshipConsumer consumer,
            boolean reuseCursor) {
        if (direction == Direction.BOTH) {
            runForEach(sourceNodeId, Direction.OUTGOING, consumer, reuseCursor);
            runForEach(sourceNodeId, Direction.INCOMING, consumer, reuseCursor);
            return;
        }
        ByteArray.DeltaCursor cursor = forEachCursor(sourceNodeId, direction, reuseCursor);
        consumeNodes(sourceNodeId, cursor, consumer);
    }

    private ByteArray.DeltaCursor forEachCursor(
            long sourceNodeId,
            Direction direction,
            boolean reuseCursor) {
        if (direction == Direction.OUTGOING) {
            return cursor(
                    sourceNodeId,
                    reuseCursor ? outCache : outAdjacency.newCursor(),
                    outOffsets,
                    outAdjacency);
        } else {
            return cursor(
                    sourceNodeId,
                    reuseCursor ? inCache : inAdjacency.newCursor(),
                    inOffsets,
                    inAdjacency);
        }
>>>>>>> 085f0185
    }

    @Override
    public void canRelease(boolean canRelease) {
        this.canRelease = canRelease;
    }

    @Override
    public void release() {
        if (!canRelease) return;
        if (inAdjacency != null) {
            tracker.remove(inAdjacency.release());
            tracker.remove(inOffsets.release());
            inAdjacency = null;
            inOffsets = null;
        }
        if (outAdjacency != null) {
            tracker.remove(outAdjacency.release());
            tracker.remove(outOffsets.release());
            outAdjacency = null;
            outOffsets = null;
        }
        if (weights != null) {
            tracker.remove(weights.release());
        }
        empty = null;
        inCache = null;
        outCache = null;
        weights = null;
    }

    private HugeAdjacencyList.Cursor newCursor(final HugeAdjacencyList adjacency) {
        return adjacency != null ? adjacency.newCursor() : null;
    }

    private int degree(long node, HugeLongArray offsets, HugeAdjacencyList array) {
        long offset = offsets.get(node);
        if (offset == 0L) {
            return 0;
        }
        return array.getDegree(offset);
    }

    private HugeAdjacencyList.Cursor cursor(
            long node,
            HugeAdjacencyList.Cursor reuse,
            HugeLongArray offsets,
            HugeAdjacencyList array) {
        final long offset = offsets.get(node);
        if (offset == 0L) {
            return empty;
        }
        return array.deltaCursor(reuse, offset);
    }

    private void consumeNodes(
            long startNode,
            HugeAdjacencyList.Cursor cursor,
            HugeRelationshipConsumer consumer) {
        //noinspection StatementWithEmptyBody
        while (cursor.hasNextVLong() && consumer.accept(startNode, cursor.nextVLong())) ;
    }

    private HugeRelationshipConsumer toHugeOutConsumer(RelationshipConsumer consumer) {
        return (s, t) -> consumer.accept(
                (int) s,
                (int) t,
                RawValues.combineIntInt((int) s, (int) t));
    }

    private HugeRelationshipConsumer toHugeInConsumer(RelationshipConsumer consumer) {
        return (s, t) -> consumer.accept(
                (int) s,
                (int) t,
                RawValues.combineIntInt((int) t, (int) s));
    }

    private HugeRelationshipConsumer toHugeOutConsumer(WeightedRelationshipConsumer consumer) {
        return (s, t) -> {
            double weight = weightOf(s, t);
            return consumer.accept(
                    (int) s,
                    (int) t,
                    RawValues.combineIntInt((int) s, (int) t),
                    weight);
        };
    }

    private HugeRelationshipConsumer toHugeInConsumer(WeightedRelationshipConsumer consumer) {
        return (s, t) -> {
            double weight = weightOf(t, s);
            return consumer.accept(
                    (int) s,
                    (int) t,
                    RawValues.combineIntInt((int) t, (int) s),
                    weight);
        };
    }

    private static class GetTargetConsumer implements HugeRelationshipConsumer {
        private long count;
        private long target = -1;

        public GetTargetConsumer(long count) {
            this.count = count;
        }

        @Override
        public boolean accept(long s, long t) {
            if (count-- == 0) {
                target = t;
                return false;
            }
            return true;
        }
    }

    private static class ExistsConsumer implements HugeRelationshipConsumer {
        private final long targetNodeId;
        private boolean found = false;

        public ExistsConsumer(long targetNodeId) {
            this.targetNodeId = targetNodeId;
        }

        @Override
        public boolean accept(long s, long t) {
            if (t == targetNodeId) {
                found = true;
                return false;
            }
            return true;
        }
    }
}<|MERGE_RESOLUTION|>--- conflicted
+++ resolved
@@ -230,24 +230,12 @@
     }
 
     public void forEachIncoming(int nodeId, WeightedRelationshipConsumer consumer) {
-<<<<<<< HEAD
-        forEachIncoming((long) nodeId, inAdjacency.newCursor(), toHugeInConsumer(consumer));
-    }
-
-    private void forEachIncoming(
-            long node,
-            HugeAdjacencyList.Cursor newCursor,
-            final HugeRelationshipConsumer consumer) {
-        HugeAdjacencyList.Cursor cursor = cursor(node, newCursor, inOffsets, inAdjacency);
-        consumeNodes(node, cursor, consumer);
-=======
         runForEach(
                 Integer.toUnsignedLong(nodeId),
                 Direction.INCOMING,
                 toHugeInConsumer(consumer),
                 /* reuseCursor */ false
         );
->>>>>>> 085f0185
     }
 
     @Override
@@ -266,24 +254,12 @@
     }
 
     public void forEachOutgoing(int nodeId, WeightedRelationshipConsumer consumer) {
-<<<<<<< HEAD
-        forEachOutgoing((long) nodeId, outAdjacency.newCursor(), toHugeOutConsumer(consumer));
-    }
-
-    private void forEachOutgoing(
-            long node,
-            HugeAdjacencyList.Cursor newCursor,
-            final HugeRelationshipConsumer consumer) {
-        HugeAdjacencyList.Cursor cursor = cursor(node, newCursor, outOffsets, outAdjacency);
-        consumeNodes(node, cursor, consumer);
-=======
         runForEach(
                 Integer.toUnsignedLong(nodeId),
                 Direction.OUTGOING,
                 toHugeOutConsumer(consumer),
                 /* reuseCursor */ false
         );
->>>>>>> 085f0185
     }
 
     @Override
@@ -334,21 +310,7 @@
 
     private boolean exists(long sourceNodeId, long targetNodeId, Direction direction, boolean reuseCursor) {
         ExistsConsumer consumer = new ExistsConsumer(targetNodeId);
-<<<<<<< HEAD
-        switch (direction) {
-            case OUTGOING:
-                forEachOutgoing(sourceNodeId, consumer);
-                break;
-            case INCOMING:
-                forEachIncoming(sourceNodeId, consumer);
-                break;
-            default:
-                forEachRelationship(sourceNodeId, Direction.BOTH, consumer);
-                break;
-        }
-=======
         runForEach(sourceNodeId, direction, consumer, reuseCursor);
->>>>>>> 085f0185
         return consumer.found;
     }
 
@@ -383,16 +345,9 @@
         return consumer.target;
     }
 
-<<<<<<< HEAD
-    /**
-     * O(n) !
-     */
-    @Override
-    public boolean exists(int sourceNodeId, int targetNodeId, Direction direction) {
-        return exists(Integer.toUnsignedLong(sourceNodeId), Integer.toUnsignedLong(targetNodeId), direction);
-=======
     private void runForEach(
-            long sourceNodeId, Direction direction,
+            long sourceNodeId,
+            Direction direction,
             HugeRelationshipConsumer consumer,
             boolean reuseCursor) {
         if (direction == Direction.BOTH) {
@@ -400,11 +355,11 @@
             runForEach(sourceNodeId, Direction.INCOMING, consumer, reuseCursor);
             return;
         }
-        ByteArray.DeltaCursor cursor = forEachCursor(sourceNodeId, direction, reuseCursor);
+        HugeAdjacencyList.Cursor cursor = forEachCursor(sourceNodeId, direction, reuseCursor);
         consumeNodes(sourceNodeId, cursor, consumer);
     }
 
-    private ByteArray.DeltaCursor forEachCursor(
+    private HugeAdjacencyList.Cursor forEachCursor(
             long sourceNodeId,
             Direction direction,
             boolean reuseCursor) {
@@ -421,7 +376,6 @@
                     inOffsets,
                     inAdjacency);
         }
->>>>>>> 085f0185
     }
 
     @Override
