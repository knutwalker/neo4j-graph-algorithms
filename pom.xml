--- conflicted
+++ resolved
@@ -28,13 +28,8 @@
 
     <properties>
         <project.build.sourceEncoding>UTF-8</project.build.sourceEncoding>
-<<<<<<< HEAD
-        <neo4j.version>3.4.9</neo4j.version>
+        <neo4j.version>3.4.12</neo4j.version>
         <jmh.version>1.21</jmh.version>
-=======
-        <neo4j.version>3.4.12</neo4j.version>
-        <jmh.version>1.19</jmh.version>
->>>>>>> 4a2e9b6e
         <javac.target>1.8</javac.target>
     </properties>
 
