--- conflicted
+++ resolved
@@ -28,11 +28,7 @@
 
     <properties>
         <project.build.sourceEncoding>UTF-8</project.build.sourceEncoding>
-<<<<<<< HEAD
-        <neo4j.version>3.4.3</neo4j.version>
-=======
         <neo4j.version>3.4.4</neo4j.version>
->>>>>>> 1bfce22f
         <jmh.version>1.19</jmh.version>
         <javac.target>1.8</javac.target>
     </properties>
