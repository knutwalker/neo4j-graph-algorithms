--- conflicted
+++ resolved
@@ -28,13 +28,8 @@
 
     <properties>
         <project.build.sourceEncoding>UTF-8</project.build.sourceEncoding>
-<<<<<<< HEAD
-        <neo4j.version>3.4.8</neo4j.version>
-        <jmh.version>1.21</jmh.version>
-=======
         <jmh.version>1.21</jmh.version>
         <neo4j.version>3.4.12</neo4j.version>
->>>>>>> b4b95473
         <javac.target>1.8</javac.target>
     </properties>
 
