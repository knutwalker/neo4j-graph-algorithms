--- conflicted
+++ resolved
@@ -30,10 +30,6 @@
         <project.build.sourceEncoding>UTF-8</project.build.sourceEncoding>
         <jmh.version>1.21</jmh.version>
         <neo4j.version>3.4.12</neo4j.version>
-<<<<<<< HEAD
-        <jmh.version>1.21</jmh.version>
-=======
->>>>>>> b4b95473
         <javac.target>1.8</javac.target>
     </properties>
 
